--- conflicted
+++ resolved
@@ -1,24 +1,16 @@
 import os
-<<<<<<< HEAD
+
 from tempfile import TemporaryDirectory
 from pdf2image import convert_from_path
 from PIL import Image
 import cv2
 import numpy as np
 from google.cloud import vision
-=======
-from pathlib import Path
-import tempfile
-import unicodedata
-from typing import Tuple
 
-import pdfplumber
->>>>>>> 13eb3d90
 from docx import Document
 from docx.shared import Inches
 
 
-<<<<<<< HEAD
 def _preprocess_image(image_path: str) -> str:
     """Convert to grayscale, threshold and deskew image in place."""
     img = Image.open(image_path).convert("L")
@@ -89,91 +81,4 @@
     docx_file, txt_content = pdf_to_docx(args.pdf, args.docx, args.txt)
     print(f"DOCX saved to: {docx_file}")
     if txt_content is not None:
-        print("Text extracted and saved.")
-=======
-def _normalize_text(text: str) -> str:
-    """Return NFC-normalized text suitable for Kannada Unicode."""
-    return unicodedata.normalize("NFC", text or "")
-
-
-def convert_pdf_to_docx(pdf_path: str, output_dir: str | None = None) -> Tuple[str, str]:
-    """Convert a PDF file to a DOCX with extracted text, tables and images.
-
-    Parameters
-    ----------
-    pdf_path:
-        Path to the PDF file.
-    output_dir:
-        Directory to save the generated DOCX file. Defaults to the PDF's
-        directory.
-
-    Returns
-    -------
-    tuple
-        A tuple ``(docx_path, extracted_text)`` where ``docx_path`` is the path
-        of the generated document and ``extracted_text`` contains the full text
-        extracted from the PDF.
-    """
-    if output_dir is None:
-        output_dir = os.path.dirname(pdf_path)
-    Path(output_dir).mkdir(parents=True, exist_ok=True)
-
-    document = Document()
-    extracted_parts: list[str] = []
-
-    with pdfplumber.open(pdf_path) as pdf:
-        for page_index, page in enumerate(pdf.pages):
-            if page_index:
-                document.add_page_break()
-
-            # extract and add plain text
-            page_text = _normalize_text(page.extract_text() or "")
-            if page_text:
-                document.add_paragraph(page_text)
-                extracted_parts.append(page_text)
-
-            # reconstruct tables
-            for tbl in page.extract_tables() or []:
-                if not tbl:
-                    continue
-                table = document.add_table(rows=len(tbl), cols=len(tbl[0]))
-                for r_idx, row in enumerate(tbl):
-                    for c_idx, cell in enumerate(row):
-                        table.cell(r_idx, c_idx).text = _normalize_text(
-                            str(cell) if cell is not None else ""
-                        )
-
-            # embed images
-            for img in page.images or []:
-                image_data = page.extract_image(img)
-                if not image_data:
-                    continue
-                img_bytes = image_data.get("image")
-                ext = image_data.get("ext", "png")
-                if not img_bytes:
-                    continue
-                with tempfile.NamedTemporaryFile(delete=False, suffix=f".{ext}") as tmp:
-                    tmp.write(img_bytes)
-                    temp_name = tmp.name
-                document.add_picture(temp_name, width=Inches(5))
-                os.unlink(temp_name)
-
-    docx_filename = Path(pdf_path).stem + ".docx"
-    docx_path = os.path.join(output_dir, docx_filename)
-    document.save(docx_path)
-    full_text = "\n".join(extracted_parts)
-    return docx_path, full_text
-
-
-def convert_pdf(pdf_path: str, output_dir: str | None = None) -> Tuple[str, str]:
-    """Convert ``pdf_path`` to DOCX and also return extracted text.
-
-    This helper simply calls :func:`convert_pdf_to_docx` and writes the text to
-    a ``.txt`` file next to the generated document.
-    """
-    docx_path, text = convert_pdf_to_docx(pdf_path, output_dir)
-    txt_path = os.path.splitext(docx_path)[0] + ".txt"
-    with open(txt_path, "w", encoding="utf-8") as f:
-        f.write(text)
-    return docx_path, text
->>>>>>> 13eb3d90
+        print("Text extracted and saved.")