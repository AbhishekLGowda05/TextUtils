<!DOCTYPE html>
<html>
<head>
    <title>Kannada PDF to Word</title>
    <link rel="stylesheet" href="{{ url_for('static', filename='style.css') }}">
</head>
<body>
    <h1>Upload Kannada PDF</h1>
    {% if error %}
    <p class="error">{{ error }}</p>
    {% endif %}
    <form method="POST" enctype="multipart/form-data" class="upload-form">
        <input type="file" name="pdf">
        <div class="pdf-type">
            <label><input type="radio" name="pdf_type" value="digital" checked> Digital</label>
            <label><input type="radio" name="pdf_type" value="scanned"> Scanned</label>
        </div>
        <button type="submit" class="convert-btn">Convert</button>
    </form>
<<<<<<< HEAD
    {% if download_link %}
    <div id="download-section">
        <a href="{{ download_link }}">Download Converted File</a>
    </div>
    {% endif %}
=======
    <div id="download-section">
        {% if download_link %}
        <a href="{{ download_link }}">Download Word File</a>
        {% endif %}
    </div>
>>>>>>> 9a6098ee
</body>
</html><|MERGE_RESOLUTION|>--- conflicted
+++ resolved
@@ -17,18 +17,11 @@
         </div>
         <button type="submit" class="convert-btn">Convert</button>
     </form>
-<<<<<<< HEAD
     {% if download_link %}
     <div id="download-section">
         <a href="{{ download_link }}">Download Converted File</a>
     </div>
     {% endif %}
-=======
-    <div id="download-section">
-        {% if download_link %}
-        <a href="{{ download_link }}">Download Word File</a>
-        {% endif %}
-    </div>
->>>>>>> 9a6098ee
+
 </body>
 </html>